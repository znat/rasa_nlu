--- conflicted
+++ resolved
@@ -20,25 +20,15 @@
     import numpy as np
 
 
-<<<<<<< HEAD
 def ndim(spacy_nlp):
     # type: (Language) -> int
 
     return spacy_nlp.vocab.vectors_length
 
 
-def features_for_doc(doc, nlp):
-    # type: (Doc, Language) -> np.ndarray
-    import numpy as np
-
-    vec = []
-    for token in doc:
-        if token.has_vector:
-            vec.append(token.vector)
-    if vec:
-        return np.sum(vec, axis=0) / len(vec)
-    else:
-        return np.zeros(ndim(nlp))
+def features_for_doc(doc):
+    # type: (Doc) -> np.ndarray
+    return doc.vector
 
 
 def features_for_sentences(sentences, nlp):
@@ -48,52 +38,26 @@
     X = np.zeros((len(sentences), ndim(nlp)))
     for idx, sentence in enumerate(sentences):
         doc = nlp(sentence)
-        X[idx, :] = features_for_doc(doc, nlp)
+        X[idx, :] = features_for_doc(doc)
     return X
 
 
-class SpacyFeaturizer(Featurizer, Component):
-=======
 class SpacyFeaturizer(Featurizer):
->>>>>>> d5f8be63
     name = "intent_featurizer_spacy"
 
     provides = ["text_features"]
 
     requires = ["spacy_doc"]
 
-<<<<<<< HEAD
-    def train(self, spacy_nlp, training_data):
-        # type: (Language, TrainingData) -> Dict[Text, Any]
-
-        sentences = [e["text"] for e in training_data.intent_examples]
-        features = features_for_sentences(sentences, spacy_nlp)
-        return {
-            "intent_features": features
-        }
-=======
     def train(self, training_data, config, **kwargs):
         # type: (TrainingData) -> None
 
         for example in training_data.intent_examples:
-            features = self.features_for_doc(example.get("spacy_doc"))
+            features = features_for_doc(example.get("spacy_doc"))
             example.set("text_features", self._combine_with_existing_text_features(example, features))
 
     def process(self, message, **kwargs):
         # type: (Message, **Any) -> None
 
-        features = self.features_for_doc(message.get("spacy_doc"))
-        message.set("text_features", self._combine_with_existing_text_features(message, features))
->>>>>>> d5f8be63
-
-    def features_for_doc(self, doc):
-        # type: (Doc) -> np.ndarray
-
-<<<<<<< HEAD
-        features = features_for_doc(spacy_doc, spacy_nlp)
-        return {
-            "intent_features": features
-        }
-=======
-        return doc.vector   # this will return the sentence embedding as calculated by spacy (currently averaged words)
->>>>>>> d5f8be63
+        features = features_for_doc(message.get("spacy_doc"))
+        message.set("text_features", self._combine_with_existing_text_features(message, features))